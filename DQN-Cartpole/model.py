--- conflicted
+++ resolved
@@ -94,13 +94,9 @@
 
 
 class DSNN(nn.Module):
-<<<<<<< HEAD
-    def __init__(self, architecture, seed, alpha, beta, batch_size, threshold, simulation_time, scaler = MinMaxScaler,
-                 two_neuron = False, population_coding = False, population_size=1, add_bias = True, encoding="potential", decoding="potential" ):
-=======
     def __init__(self, architecture, seed, alpha, beta, batch_size, threshold, simulation_time, scaler = None,
                  two_neuron = False, population_coding = False, population_size=1, add_bias = False, encoding="potential", decoding="potential" ):
->>>>>>> 7b3f1e60
+
         """
 
         """
@@ -163,11 +159,6 @@
         # We prep the input for two-neuron encoding
         input = inputs.detach().clone()
 
-<<<<<<< HEAD
-=======
-        #TODO: all batches have the exact same grad at the end, even though they are different when using a single input approach
-
->>>>>>> 7b3f1e60
         spike_train = self.encode_input_layer(input)
 
         # Here we loop over time
@@ -183,11 +174,6 @@
 
             # We take the input as it is, multiply is by the weights, and we inject the outcome
             # as current in the neurons of the first hidden layer
-<<<<<<< HEAD
-            
-=======
-
->>>>>>> 7b3f1e60
 
             # loop over layers
             for l in range(len(self.weights)):
@@ -200,13 +186,8 @@
                         h = torch.einsum("ab,bc->ac", [spk_rec[-1][l - 1], self.weights[l]*64])
                 else:
                     if l == 0:
-<<<<<<< HEAD
-                        input = spike_train[t]
-                        h = torch.einsum("ab,bc->ac", [input, self.weights[0]])
-=======
                         current_input = spike_train[t]
                         h = torch.einsum("ab,bc->ac", [current_input, self.weights[0]])
->>>>>>> 7b3f1e60
                     else:
                         h = torch.einsum("ab,bc->ac", [spk_rec[-1][l - 1], self.weights[l]])
 
@@ -251,11 +232,7 @@
 
         Keyword args:
         tau -- The membrane time constant of the LIF neuron to be charged
-<<<<<<< HEAD
-        tmax -- The maximum time returned 
-=======
         tmax -- The maximum time returned
->>>>>>> 7b3f1e60
         epsilon -- A generic (small) epsilon > 0
 
         Returns:
@@ -273,11 +250,7 @@
 
         shifted_array = inputs - [ element[0] for element in limits]
         normalized_array = shifted_array / differences
-<<<<<<< HEAD
-        
-=======
-
->>>>>>> 7b3f1e60
+
         return normalized_array
 
     def transform_two_inputs(self, inputs):
@@ -320,13 +293,7 @@
         elif ( self.encoding == "fre"):
             spike_train = self.encode_fre(input)
         else:
-<<<<<<< HEAD
-            transformed_input = input.unsqueeze(dim=1).float()
-            spike_train = transformed_input.repeat( self.simulation_time, 1, 1)
-=======
             spike_train = input.repeat(self.simulation_time, 1, 1)
->>>>>>> 7b3f1e60
-
         return spike_train
 
     def encode_poisson(self, transformed_input):
@@ -400,17 +367,6 @@
         else:
             return mem_rec[-1][-1]
 
-<<<<<<< HEAD
-    def init_scaler(self):
-        #[position of cart, velocity of cart, angle of pole, rotation rate of pole]
-        limits = np.asarray([[-5, -3, -0.21 , -3],
-                              [5, 3 , 0.21, -3]])
-        self.scaler = MinMaxScaler()
-        # transform data
-        self.scaler.fit(limits)
-
-=======
->>>>>>> 7b3f1e60
     def plot_voltage_traces(self, mem, spk=None, dim=(1, 1), spike_height=5):
         gs = GridSpec(*dim)
         if spk is not None:
